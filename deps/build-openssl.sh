#!/bin/sh

<<<<<<< HEAD
set -e
cd $(dirname "${BASH_SOURCE[0]}")

vers=3.5.1
=======
vers=3.5.2
>>>>>>> 1c2aeebf

set -e
cd "$(dirname "$0")"

<<<<<<< HEAD
if [[ ! -d "openssl" ]]; then
=======
if [ ! -d "openssl" ]; then
>>>>>>> 1c2aeebf
    rm -rf openssl/
    git clone --depth 1 --branch openssl-$vers \
        https://github.com/openssl/openssl.git
fi

cd openssl

if [ ! -f "config.ready" ]; then
    # Compile only the required TLS features.
    ./Configure \
        no-uplink no-ssl3-method no-tls1-method no-tls1_1-method \
        no-dtls1-method no-dtls1_2-method no-argon2 no-bf no-blake2 no-cast \
        no-cmac no-dsa no-idea no-md4 no-mdc2 no-ocb no-rc2 no-rc4 no-rmd160 \
        no-scrypt no-siphash no-siv no-sm2 no-sm3 no-sm4 no-whirlpool \
        no-shared no-afalgeng no-async no-capieng no-cmp no-cms \
        no-comp no-ct no-docs no-dgram no-dso no-dynamic-engine no-engine \
        no-filenames no-gost no-http no-legacy no-module no-nextprotoneg \
        no-static-engine no-tests no-thread-pool no-ts no-ui-console \
        no-quic no-padlockeng no-ssl-trace no-ocsp no-srp no-srtp
    touch config.ready
fi

if [ ! -f "build.ready" ]; then
    make -j10
    touch build.ready
fi<|MERGE_RESOLUTION|>--- conflicted
+++ resolved
@@ -1,22 +1,11 @@
 #!/bin/sh
 
-<<<<<<< HEAD
-set -e
-cd $(dirname "${BASH_SOURCE[0]}")
-
-vers=3.5.1
-=======
 vers=3.5.2
->>>>>>> 1c2aeebf
 
 set -e
 cd "$(dirname "$0")"
 
-<<<<<<< HEAD
-if [[ ! -d "openssl" ]]; then
-=======
 if [ ! -d "openssl" ]; then
->>>>>>> 1c2aeebf
     rm -rf openssl/
     git clone --depth 1 --branch openssl-$vers \
         https://github.com/openssl/openssl.git
