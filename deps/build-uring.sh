#!/bin/sh

<<<<<<< HEAD
set -e
cd $(dirname "${BASH_SOURCE[0]}")

vers=2.11
=======
vers=2.12
>>>>>>> 1c2aeebf

set -e
cd "$(dirname "$0")"

<<<<<<< HEAD
if [[ ! -d "liburing" ]]; then
=======
if [ ! -d "liburing" ]; then
>>>>>>> 1c2aeebf
    rm -rf liburing/
    git clone --depth 1 --branch liburing-$vers \
        https://github.com/axboe/liburing.git
fi

cd liburing

if [ ! -f "build.ready" ]; then
    make -j10
    touch build.ready
fi<|MERGE_RESOLUTION|>--- conflicted
+++ resolved
@@ -1,22 +1,11 @@
 #!/bin/sh
 
-<<<<<<< HEAD
-set -e
-cd $(dirname "${BASH_SOURCE[0]}")
-
-vers=2.11
-=======
 vers=2.12
->>>>>>> 1c2aeebf
 
 set -e
 cd "$(dirname "$0")"
 
-<<<<<<< HEAD
-if [[ ! -d "liburing" ]]; then
-=======
 if [ ! -d "liburing" ]; then
->>>>>>> 1c2aeebf
     rm -rf liburing/
     git clone --depth 1 --branch liburing-$vers \
         https://github.com/axboe/liburing.git
